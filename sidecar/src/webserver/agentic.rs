--- conflicted
+++ resolved
@@ -813,71 +813,6 @@
 
         if !symbols_to_anchor.is_empty() {
             // so this is an async task that should just chill in the background while the edits flow below continues
-<<<<<<< HEAD
-            let _references_join_handle = tokio::spawn(async move {
-                let start = Instant::now();
-
-                // this needs to be its own async task
-                let references =
-                    stream::iter(cloned_symbols_to_anchor.clone().into_iter().flat_map(
-                        |(symbol_identifier, symbol_names)| {
-                            // move is needed for symbol_identifier
-                            symbol_names.into_iter().filter_map(move |symbol_name| {
-                                symbol_identifier
-                                    .fs_file_path()
-                                    .map(|path| (path, symbol_name))
-                            })
-                        },
-                    ))
-                    .map(|(path, symbol_name)| {
-                        // for each symbol in user selection
-                        println!("getting references for {}-{}", &path, &symbol_name);
-
-                        // should I async move this?
-                        let references = cloned_toolbox.get_symbol_references(
-                            path,
-                            symbol_name,
-                            cloned_message_properties.clone(),
-                            cloned_request_id.clone(),
-                        );
-
-                        references
-                    })
-                    .buffer_unordered(100)
-                    .collect::<Vec<_>>()
-                    .await // this await blocks everything
-                    .into_iter()
-                    .flatten()
-                    .collect::<Vec<_>>();
-
-                println!("total references: {}", references.len());
-                println!("collect references time elapsed: {:?}", start.elapsed());
-
-                let grouped: HashMap<String, usize> =
-                    references
-                        .clone()
-                        .into_iter()
-                        .fold(HashMap::new(), |mut acc, location| {
-                            acc.entry(location.fs_file_path().to_string())
-                                .and_modify(|count| *count += 1)
-                                .or_insert(1);
-                            acc
-                        });
-
-                let _ = cloned_message_properties.clone().ui_sender().send(
-                    UIEventWithID::found_reference(cloned_request_id.clone(), grouped),
-                );
-
-                let reference_symbols_timer = Instant::now();
-                // now get the symbols for each reference!
-                // btw my mind is fried from async/move etc...RETURN TO UNDERSTAND THIS
-                let reference_symbols = cloned_toolbox
-                    .outline_nodes_for_references(
-                        references.as_slice(),
-                        cloned_message_properties.clone(),
-                    )
-                    .await;
-=======
             // let references_join_handle = tokio::spawn(async move {
             //     let start = Instant::now();
 
@@ -913,115 +848,135 @@
             //     println!("total references: {}", references.len());
             //     println!("collect references time elapsed: {:?}", start.elapsed());
 
+            //     let grouped: HashMap<String, usize> =
+            //         references
+            //             .clone()
+            //             .into_iter()
+            //             .fold(HashMap::new(), |mut acc, location| {
+            //                 acc.entry(location.fs_file_path().to_string())
+            //                     .and_modify(|count| *count += 1)
+            //                     .or_insert(1);
+            //                 acc
+            //             });
+
+            //     let _ = cloned_message_properties.clone().ui_sender().send(
+            //         UIEventWithID::found_reference(cloned_request_id.clone(), grouped),
+            //     );
+
+            //     let reference_symbols_timer = Instant::now();
+            //     // now get the symbols for each reference!
+            //     // btw my mind is fried from async/move etc...RETURN TO UNDERSTAND THIS
+            //     let reference_symbols = cloned_toolbox
+            //         .outline_nodes_for_references(
+            //             references.as_slice(),
+            //             cloned_message_properties.clone(),
+            //         )
+            //         .await;
+
+            //     println!(
+            //         "reference::symbols::iter::elapsed({:?})",
+            //         reference_symbols_timer.elapsed()
+            //     );
+
+            //     let llm_broker = app.llm_broker;
+
+            //     let llm_properties = LLMProperties::new(
+            //         LLMType::GeminiProFlash,
+            //         LLMProvider::GoogleAIStudio,
+            //         llm_client::provider::LLMProviderAPIKeys::GoogleAIStudio(
+            //             GoogleAIStudioKey::new(
+            //                 "AIzaSyCMkKfNkmjF8rTOWMg53NiYmz0Zv6xbfsE".to_owned(),
+            //             ),
+            //         ),
+            //     );
+
+            //     let reference_filter_broker =
+            //         ReferenceFilterBroker::new(llm_broker, llm_properties.clone());
+
+            //     // yes this looks like spaghetti but it works
+            //     let anchored_symbols_with_contents = stream::iter(cloned_symbols_to_anchor.clone())
+            //         .map(|(identifier, _)| {
+            //             let symbol_name = identifier.symbol_name().to_string();
+            //             let fs_file_path = identifier.fs_file_path();
+            //             let tool_box = cloned_toolbox.clone();
+            //             let message_properties = cloned_message_properties.clone();
+
+            //             (symbol_name, fs_file_path, tool_box, message_properties)
+            //         })
+            //         .map(
+            //             |(symbol_name, fs_file_path, tool_box, message_properties)| async move {
+            //                 if let Some(fs_file_path) = fs_file_path {
+            //                     let response = tool_box
+            //                         .outline_nodes_for_symbol(
+            //                             &fs_file_path,
+            //                             &symbol_name,
+            //                             message_properties,
+            //                         )
+            //                         .await;
+
+            //                     if let Ok(outline_nodes) = response {
+            //                         (symbol_name, fs_file_path, outline_nodes)
+            //                     } else {
+            //                         (symbol_name, fs_file_path, String::new())
+            //                     }
+            //                 } else {
+            //                     (symbol_name, String::new(), String::new())
+            //                 }
+            //             },
+            //         )
+            //         .buffer_unordered(100) // Adjust the number of concurrent tasks as needed
+            //         .collect::<Vec<_>>()
+            //         .await;
+
+            //     let request = ReferenceFilterRequest::new(
+            //         cloned_user_query,
+            //         reference_symbols.clone(),
+            //         anchored_symbols_with_contents.clone(),
+            //         llm_properties.clone(),
+            //         cloned_request_id.clone(),
+            //     );
+
+            //     let llm_time = Instant::now();
+            //     let response = reference_filter_broker
+            //         .invoke(ToolInput::ReferencesFilter(request))
+            //         .await;
+            //     println!("ReferenceFilter::invoke::elapsed({:?})", llm_time.elapsed());
+
+            //     let ui_sender = cloned_message_properties.clone().ui_sender();
+
+            //     match response {
+            //         Ok(ToolOutput::ReferencesFilter(response)) => {
+            //             let answer = response.answer();
+            //             println!("answer: {}", &answer);
+            //             let _ = ui_sender.send(UIEventWithID::filter_reference_description(
+            //                 cloned_request_id.clone(),
+            //                 answer,
+            //             ));
+            //         }
+            //         Ok(_) => {
+            //             // Handle unexpected ToolOutput variant
+            //             let _ = ui_sender.send(UIEventWithID::filter_reference_description(
+            //                 cloned_request_id.clone(),
+            //                 "Something went wrong...",
+            //             ));
+            //         }
+            //         Err(e) => {
+            //             eprintln!("Error processing response: {:?}", e);
+            //             let _ = ui_sender.send(UIEventWithID::filter_reference_description(
+            //                 cloned_request_id.clone(),
+            //                 "Something went wrong...",
+            //             ));
+            //         }
+            //     }
+
+            //     let _ = cloned_tracker
+            //         .add_reference(&cloned_request_id, &references)
+            //         .await;
+
             //     references
             // });
->>>>>>> d726f9bc
-
-                println!(
-                    "reference::symbols::iter::elapsed({:?})",
-                    reference_symbols_timer.elapsed()
-                );
-
-                let llm_broker = app.llm_broker;
-
-                let llm_properties = LLMProperties::new(
-                    LLMType::GeminiProFlash,
-                    LLMProvider::GoogleAIStudio,
-                    llm_client::provider::LLMProviderAPIKeys::GoogleAIStudio(
-                        GoogleAIStudioKey::new(
-                            "AIzaSyCMkKfNkmjF8rTOWMg53NiYmz0Zv6xbfsE".to_owned(),
-                        ),
-                    ),
-                );
-
-                let reference_filter_broker =
-                    ReferenceFilterBroker::new(llm_broker, llm_properties.clone());
-
-                // yes this looks like spaghetti but it works
-                let anchored_symbols_with_contents = stream::iter(cloned_symbols_to_anchor.clone())
-                    .map(|(identifier, _)| {
-                        let symbol_name = identifier.symbol_name().to_string();
-                        let fs_file_path = identifier.fs_file_path();
-                        let tool_box = cloned_toolbox.clone();
-                        let message_properties = cloned_message_properties.clone();
-
-                        (symbol_name, fs_file_path, tool_box, message_properties)
-                    })
-                    .map(
-                        |(symbol_name, fs_file_path, tool_box, message_properties)| async move {
-                            if let Some(fs_file_path) = fs_file_path {
-                                let response = tool_box
-                                    .outline_nodes_for_symbol(
-                                        &fs_file_path,
-                                        &symbol_name,
-                                        message_properties,
-                                    )
-                                    .await;
-
-                                if let Ok(outline_nodes) = response {
-                                    (symbol_name, fs_file_path, outline_nodes)
-                                } else {
-                                    (symbol_name, fs_file_path, String::new())
-                                }
-                            } else {
-                                (symbol_name, String::new(), String::new())
-                            }
-                        },
-                    )
-                    .buffer_unordered(100) // Adjust the number of concurrent tasks as needed
-                    .collect::<Vec<_>>()
-                    .await;
-
-                let request = ReferenceFilterRequest::new(
-                    cloned_user_query,
-                    reference_symbols.clone(),
-                    anchored_symbols_with_contents.clone(),
-                    llm_properties.clone(),
-                    cloned_request_id.clone(),
-                );
-
-                let llm_time = Instant::now();
-                let response = reference_filter_broker
-                    .invoke(ToolInput::ReferencesFilter(request))
-                    .await;
-                println!("ReferenceFilter::invoke::elapsed({:?})", llm_time.elapsed());
-
-                let ui_sender = cloned_message_properties.clone().ui_sender();
-
-                match response {
-                    Ok(ToolOutput::ReferencesFilter(response)) => {
-                        let answer = response.answer();
-                        println!("answer: {}", &answer);
-                        let _ = ui_sender.send(UIEventWithID::filter_reference_description(
-                            cloned_request_id.clone(),
-                            answer,
-                        ));
-                    }
-                    Ok(_) => {
-                        // Handle unexpected ToolOutput variant
-                        let _ = ui_sender.send(UIEventWithID::filter_reference_description(
-                            cloned_request_id.clone(),
-                            "Something went wrong...",
-                        ));
-                    }
-                    Err(e) => {
-                        eprintln!("Error processing response: {:?}", e);
-                        let _ = ui_sender.send(UIEventWithID::filter_reference_description(
-                            cloned_request_id.clone(),
-                            "Something went wrong...",
-                        ));
-                    }
-                }
-
-                let _ = cloned_tracker
-                    .add_reference(&cloned_request_id, &references)
-                    .await;
-
-                references
-            });
             // end of async task
 
-            // clone, clone, clone
             let symbol_manager = app.symbol_manager.clone();
             let cloned_message_properties = message_properties.clone();
             let cloned_user_context = user_provided_context.clone();
@@ -1037,19 +992,6 @@
                     .await;
             });
 
-<<<<<<< HEAD
-            // assumption here that previous async task will have already be tracking the request
-=======
-            // this must happen after the anchor_edits task is underway so as to not block it
-            // let references = references_join_handle.await.expect("references to return");
-
-            let editing_metadata = AnchoredEditingMetadata::new(
-                message_properties,
-                symbols_to_anchor,
-                file_contents,
-                vec![], // precomputed references
-            );
->>>>>>> d726f9bc
             let _ = app
                 .anchored_request_tracker
                 .add_join_handle(&request_id, join_handle)
