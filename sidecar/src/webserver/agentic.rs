--- conflicted
+++ resolved
@@ -97,26 +97,8 @@
         }
     }
 
-<<<<<<< HEAD
     pub fn references(&self) -> &[ReferenceLocation] {
         &self.references
-=======
-    pub fn _add_message_property(&mut self, property: SymbolEventMessageProperties) {
-        self.message_properties = property
-    }
-
-    pub fn _add_anchored_symbols(&mut self, symbols: Vec<(SymbolIdentifier, Vec<String>)>) {
-        self.anchored_symbols.extend(symbols);
-    }
-
-    pub fn _set_file_contents(&mut self, file_path: &str, contents: &str) {
-        self.previous_file_content
-            .insert(file_path.to_string(), contents.to_string());
-    }
-
-    pub fn _add_references(&mut self, references: Vec<ReferenceLocation>) {
-        self._references.extend(references);
->>>>>>> 52d4df46
     }
 }
 
@@ -960,19 +942,7 @@
                     .await;
             });
 
-<<<<<<< HEAD
             // assumption here that previous async task will have already be tracking the request
-=======
-            // this must happen after the anchor_edits task is underway so as to not block it
-            let references = references_join_handle.await.expect("references to return");
-
-            let editing_metadata = AnchoredEditingMetadata::new(
-                message_properties,
-                symbols_to_anchor,
-                file_contents,
-                references, // precomputed references
-            );
->>>>>>> 52d4df46
             let _ = app
                 .anchored_request_tracker
                 .add_join_handle(&request_id, join_handle)
